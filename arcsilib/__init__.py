--- conflicted
+++ resolved
@@ -8,13 +8,8 @@
 import os
 
 ARCSI_VERSION_MAJOR = 3
-<<<<<<< HEAD
-ARCSI_VERSION_MINOR = 6
-ARCSI_VERSION_PATCH = 4
-=======
 ARCSI_VERSION_MINOR = 7
-ARCSI_VERSION_PATCH = 0
->>>>>>> 50e2aa04
+ARCSI_VERSION_PATCH = 1
 
 ARCSI_VERSION = str(ARCSI_VERSION_MAJOR) + "."  + str(ARCSI_VERSION_MINOR) + "." + str(ARCSI_VERSION_PATCH)
 ARCSI_VERSION_OBJ = LooseVersion(ARCSI_VERSION)
